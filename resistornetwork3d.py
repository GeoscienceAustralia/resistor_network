# -*- coding: utf-8 -*-
"""
Created on Tue Jan 28 15:05:42 2014

@author: Alison Kirkby

Modelling random resistor networks using python.

"""

import numpy as np
import matplotlib.pyplot as plt
from matplotlib.colors import LogNorm
import os
import resistornetworkfunctions3d as rnf

class Resistivity_volume():
    """
    ***************Documentation last updated 8 October 2014*******************
    
    Class to contain volumes to be modelled as a random resistor network.
    wd = working directory
    nx,ny,nz = number of nodes in the x,y and z direction, default is 10
    px,py,pz = probabilities of connection in the x,y and z directions
    dx,dy,dz = size of cells in x,y and z directions
    res_type =  string describing how to calculate the resistivity structure;
                options are "ones" (default; fully connected network), 
                            "random" (random network with some high resistivity bonds
                                      assigned according to px,py,pz),
                            "array" (resistivity network given as a numpy array)
                            "file" !!!! not yet implemented !!!! (network given by file) 
    resistivity_matrix = resistivity of the low conductivity matrix
    resistivity_fluid = resistivity of the high conductivity fluid. Used with 
                        fracture diameter to calculate the resistance of 
                        connected bonds
    resistivity = if res_type above is array, provide the resistivity array
    permeability_matrix = permeability of low electrical conductivity matrix
    fracture_diameter = diameter of fractures for connected cells
    mu = fluid viscosity
    faultlength_max = maximum fault length if res_type is "random"
    faultlength_decay = decay factor to describe shape of fault length
                        distribution function, default 5
                 
    """
    
    def __init__(self, **input_parameters):
        self.wd = '.' # working directory
        self.nx = 10
        self.ny = 10
        self.nz = 10
        self.px = 0.5
        self.py = 0.5
        self.pz = 0.5
        self.dx = 1.
        self.dy = 1.
        self.dz = 1.
        self.res_type = 'ones'
        self.resistivity_matrix = 1000
        self.resistivity_fluid = 0.1
        self.resistivity = None
        self.permeability_matrix = 1.e-18
        self.fracture_diameter = 1.e-3
        self.mu = 1.e-3 #default is for freshwater at 20 degrees 
        self.faultlength_max = None
        self.faultlength_decay = 5.                         

        
        update_dict = {}
        #correcting dictionary for upper case keys
        input_parameters_nocase = {}
        for key in input_parameters.keys():
            if hasattr(self,key):
                input_parameters_nocase[key.lower()] = input_parameters[key]

        update_dict.update(input_parameters_nocase)

        for key in update_dict:
            try:
                value = getattr(self,key)
                if type(value) == str:
                    try:
                        value = float(update_dict[key])
                    except:
                        value = update_dict[key]
                else:
                    value = update_dict[key]
                setattr(self,key,value)
            except:
                continue 

        if self.res_type == 'array':
            if self.resistivity is None:
                print "Please provide resistivity array or specify a different res_type"
                return
            else:
                self.nz,self.ny,self.nx = [int(i) for i in np.shape(self.resistivity)]

        self.initialise_resistivity()
        self.initialise_permeability()



    def initialise_resistivity(self):
        """
        initialise a resistivity array

        """
                                                                                                                                                                                    
        if self.res_type == 'ones':
            self.resistivity = np.ones([self.nz+2,self.ny+2,self.nx+2,3])*np.nan
            self.resistivity[1:,1:,1:-1,0] = 1.
            self.resistivity[1:,1:-1,1:,1] = 1.
            self.resistivity[1:-1,1:,1:,2] = 1.

        elif self.res_type == "random":
            self.resistivity,self.faults = \
            rnf.assign_random_resistivity([self.nx,self.ny,self.nz],
                                          [self.px,self.py,self.pz],
                                           self.resistivity_matrix,
                                           self.resistivity_fluid,
                                           faultlengthmax=self.faultlength_max,
                                           decayfactor = self.faultlength_decay)
            
        elif self.res_type == 'array':
            # resistivity fed in as a variable in initialisation so don't need
            # to create it
            self.resistivity_matrix = np.amax(self.resistivity[np.isfinite(self.resistivity)])
            self.resistivity_fluid = np.amin(self.resistivity[np.isfinite(self.resistivity)])
        else:
            print "res type {} not supported, please redefine".format(self.res_type)
            return
            
        d = [self.dx,self.dy,self.dz]
        self.resistance = rnf.get_electrical_resistance(self.resistivity,
                                                        self.resistivity_matrix,
                                                        self.resistivity_fluid,
                                                        d,
                                                        self.fracture_diameter)
        self.phi = sum(rnf.get_phi(d,self.fracture_diameter))


    def initialise_permeability(self):
        """
        initialise permeability and hydraulic resistance based on 
        connections set up in resistivity array                           
        
        """
        if not hasattr(self,'resistivity'):
            self.initialise_resistivity()
        
        d = [self.dz,self.dy,self.dx]
        
        self.permeability = rnf.get_permeability(self.resistivity,
                                                 self.permeability_matrix,
                                                 self.fracture_diameter)
        self.hydraulic_resistance = \
        rnf.get_hydraulic_resistance(self.permeability,
                                     self.permeability_matrix,
                                     d,
                                     self.fracture_diameter,
                                     mu = self.mu)


    def solve_resistor_network(self,properties,direction):
        """
        generate and solve a random resistor network
        properties = string or list containing properties to solve for,
        'current','fluid' or a combination e.g. 'currentfluid'
        direction = string containing directions, 'x','y','z' or a combination
        e.g. 'xz','xyz'
        'x' solves x y and z currents for flow in the x (horizontal) direction
        'y' solves x y and z currents for flow in the y direction (into page)
        'z' solves x y and z currents for flow in the z (vertical) direction
        
        resulting current/fluid flow array:
             resx resy resz
               |   |   |
               v   v   v
            [[xx, xy, xz], <-- flow modelled in x direction
             [yx, yy, yz], <-- flow y
             [zx, zy, zz]] <-- flow z
        
        """
        # set kfactor to divide hydraulic conductivities by so that matrix
        # solving is more accurate. 
#        kfactor = 1e10
        
        property_arrays = {}
        if 'current' in properties:
            if not hasattr(self,'resistance'):
                self.initialise_resistivity()
            property_arrays['current'] = self.resistance
        if 'fluid' in properties:
            if not hasattr(self,'hydraulic_resistance'):
                self.initialise_permeability()
            property_arrays['fluid'] = self.hydraulic_resistance 
        
   
        dx,dy,dz = [float(n) for n in self.dx,self.dy,self.dz]      

        for pname in property_arrays.keys():
            nz,ny,nx = np.array(np.shape(property_arrays[pname]))[:-1] - 2
            nfx,nfy,nfz = rnf.get_nfree([nx,ny,nz])
            oa = np.zeros([nz+2,ny+2,nx+2,3,3])#*np.nan

        if 'x' in direction:
            prop = 1.*property_arrays[pname].transpose(2,1,0,3)
            prop = prop[:,:,:,::-1]
            matrix,b = rnf.build_matrix3d(prop)
            c = rnf.solve_matrix(matrix,b)
            nz,ny,nx = np.array(np.shape(prop))[:-1] - 2
            nfx,nfy,nfz = rnf.get_nfree([nx,ny,nz])
            oa[1:,1:,:,0,0] = c[-nfz:].reshape(nz+2,ny+1,nx+1).transpose(2,1,0)
            oa[1:,1:-1,1:,0,1] = c[nfx:-nfz].reshape(nz+1,ny,nx+1).transpose(2,1,0)
            oa[1:-1,1:,1:,0,2] = c[:nfx].reshape(nz+1,ny+1,nx).transpose(2,1,0)               
        
        if 'y' in direction:
            # transpose array as y direction is now locally the z direction
            prop = 1.*property_arrays[pname].transpose(1,0,2,3)
            # need to swap position of z and y values in the arrays
            prop[:,:,:,1:] = prop[:,:,:,1:][:,:,:,::-1]
            matrix,b = rnf.build_matrix3d(prop)
            c = rnf.solve_matrix(matrix,b)
            nz,ny,nx = np.array(np.shape(prop))[:-1] - 2
            nfx,nfy,nfz = rnf.get_nfree([nx,ny,nz])
            oa[1:,1:,1:-1,1,0] = c[:nfx].reshape(nz+1,ny+1,nx).transpose(1,0,2)
            oa[1:,:,1:,1,1] = c[-nfz:].reshape(nz+2,ny+1,nx+1).transpose(1,0,2)
            oa[1:-1,1:,1:,1,2] = c[nfx:-nfz].reshape(nz+1,ny,nx+1).transpose(1,0,2)  
        
        if 'z' in direction:
            prop = 1.*property_arrays[pname]
            matrix,b = rnf.build_matrix3d(prop)
            c = rnf.solve_matrix(matrix,b)
            nz,ny,nx = np.array(np.shape(prop))[:-1] - 2
            nfx,nfy,nfz = rnf.get_nfree([nx,ny,nz])
            oa[1:,1:,1:-1,2,0] = c[:nfx].reshape(nz+1,ny+1,nx)
            oa[1:,1:-1,1:,2,1] = c[nfx:-nfz].reshape(nz+1,ny,nx+1)
            oa[:,1:,1:,2,2] = c[-nfz:].reshape(nz+2,ny+1,nx+1)  
        
<<<<<<< HEAD
            flow = np.array([np.sum(oa[:,:,-1,0,0]),
                             np.sum(oa[:,-1,:,1,1]),
                             np.sum(oa[-1,:,:,2,2])])
            res
            
            factor = np.array([dz*dy*(ny+1)*(nz+1)/(dx*nx),
                               dz*dx*(nx+1)*(nz+1)/(dy*ny),
                               dy*dx*(nx+1)*(ny+1)/(dz*nz)])
=======
        flow = np.array([np.sum(oa[:,:,-1,0,0]),
                         np.sum(oa[:,-1,:,1,1]),
                         np.sum(oa[-1,:,:,2,2])])
         
        factor = np.array([dz*dy*(ny+1)*(nz+1)/(dx*nx),
                           dz*dx*(nx+1)*(nz+1)/(dy*ny),
                           dy*dx*(nx+1)*(ny+1)/(dz*nz)])
>>>>>>> 44bcaaa6

            if 'current' in pname:
                self.current = 1.*oa
                self.resistance_bulk = 1./flow
<<<<<<< HEAD
                self.resistivity_bulk = factor*self.resistance_bulk
=======
>>>>>>> 44bcaaa6
                
            if 'fluid' in pname:
                self.flowrate = 1.*oa
                self.permeability_bulk = flow*self.mu/factor
                self.hydraulic_resistance_bulk = 1./flow<|MERGE_RESOLUTION|>--- conflicted
+++ resolved
@@ -237,16 +237,7 @@
             oa[1:,1:-1,1:,2,1] = c[nfx:-nfz].reshape(nz+1,ny,nx+1)
             oa[:,1:,1:,2,2] = c[-nfz:].reshape(nz+2,ny+1,nx+1)  
         
-<<<<<<< HEAD
-            flow = np.array([np.sum(oa[:,:,-1,0,0]),
-                             np.sum(oa[:,-1,:,1,1]),
-                             np.sum(oa[-1,:,:,2,2])])
-            res
-            
-            factor = np.array([dz*dy*(ny+1)*(nz+1)/(dx*nx),
-                               dz*dx*(nx+1)*(nz+1)/(dy*ny),
-                               dy*dx*(nx+1)*(ny+1)/(dz*nz)])
-=======
+
         flow = np.array([np.sum(oa[:,:,-1,0,0]),
                          np.sum(oa[:,-1,:,1,1]),
                          np.sum(oa[-1,:,:,2,2])])
@@ -254,16 +245,13 @@
         factor = np.array([dz*dy*(ny+1)*(nz+1)/(dx*nx),
                            dz*dx*(nx+1)*(nz+1)/(dy*ny),
                            dy*dx*(nx+1)*(ny+1)/(dz*nz)])
->>>>>>> 44bcaaa6
+
 
             if 'current' in pname:
                 self.current = 1.*oa
                 self.resistance_bulk = 1./flow
-<<<<<<< HEAD
                 self.resistivity_bulk = factor*self.resistance_bulk
-=======
->>>>>>> 44bcaaa6
-                
+
             if 'fluid' in pname:
                 self.flowrate = 1.*oa
                 self.permeability_bulk = flow*self.mu/factor
